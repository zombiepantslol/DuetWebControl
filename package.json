{
  "name": "duetwebcontrol",
  "version": "3.2.0-beta1",
  "repository": "github:chrishamm/DuetWebControl",
  "homepage": "https://forum.duet3d.com/category/27/duet-web-control",
  "license": "GPL-3.0",
  "author": "Christian Hammacher <christian@duet3d.com> (https://www.duet3d.com)",
  "scripts": {
    "serve": "vue-cli-service serve",
    "build": "vue-cli-service build",
    "report": "vue-cli-service build --report",
    "lint": "vue-cli-service lint"
  },
  "dependencies": {
    "chart.js": "^2.9.3",
    "compare-versions": "^3.6.0",
    "core-js": "^3.6.5",
    "file-saver": "^2.0.2",
    "gcode-preview": "^2.1.1",
    "izitoast": "^1.4.0",
    "jszip": "^3.5.0",
    "piecon": "^0.5.0",
    "register-service-worker": "^1.7.1",
    "roboto-fontface": "*",
    "three": "^0.119.1",
    "turbo-crc32": "^1.0.1",
    "vue": "^2.6.11",
    "vue-codemirror": "^4.0.6",
    "vue-i18n": "^8.21.0",
    "vue-router": "^3.4.3",
    "vuetify": "^2.3.9",
    "vuex": "^3.5.1"
  },
  "devDependencies": {
<<<<<<< HEAD
    "@mdi/font": "^5.1.45",
    "@vue/cli-plugin-babel": "^4.3.1",
    "@vue/cli-plugin-eslint": "^4.3.1",
    "@vue/cli-plugin-pwa": "^4.4.6",
    "@vue/cli-service": "^4.3.1",
=======
    "@mdi/font": "^5.5.55",
    "@vue/cli-plugin-babel": "^4.5.4",
    "@vue/cli-plugin-eslint": "^4.5.4",
    "@vue/cli-service": "^4.5.4",
>>>>>>> f8451253
    "babel-eslint": "^10.1.0",
    "babel-plugin-prismjs": "^2.0.1",
    "babel-plugin-transform-builtin-extend": "^1.1.2",
    "compression-webpack-plugin": "^5.0.0",
    "eslint": "^6.8.0",
    "eslint-plugin-vue": "^6.2.2",
    "sass": "^1.26.10",
    "sass-loader": "^8.0.2",
    "stylus": "^0.54.8",
    "stylus-loader": "^3.0.1",
    "vue-cli-plugin-vuetify": "^2.0.7",
    "vue-template-compiler": "^2.6.11",
    "vuetify-loader": "^1.6.0",
    "zip-webpack-plugin": "^3.0.0"
  },
  "eslintConfig": {
    "root": true,
    "env": {
      "node": true
    },
    "extends": [
      "plugin:vue/essential",
      "eslint:recommended"
    ],
    "rules": {
      "no-console": "off"
    },
    "parserOptions": {
      "parser": "babel-eslint"
    }
  },
  "postcss": {
    "plugins": {
      "autoprefixer": {}
    }
  },
  "browserslist": [
    "> 1%",
    "last 2 versions"
  ]
}<|MERGE_RESOLUTION|>--- conflicted
+++ resolved
@@ -32,18 +32,11 @@
     "vuex": "^3.5.1"
   },
   "devDependencies": {
-<<<<<<< HEAD
-    "@mdi/font": "^5.1.45",
-    "@vue/cli-plugin-babel": "^4.3.1",
-    "@vue/cli-plugin-eslint": "^4.3.1",
-    "@vue/cli-plugin-pwa": "^4.4.6",
-    "@vue/cli-service": "^4.3.1",
-=======
     "@mdi/font": "^5.5.55",
     "@vue/cli-plugin-babel": "^4.5.4",
     "@vue/cli-plugin-eslint": "^4.5.4",
+    "@vue/cli-plugin-pwa": "^4.5.4",
     "@vue/cli-service": "^4.5.4",
->>>>>>> f8451253
     "babel-eslint": "^10.1.0",
     "babel-plugin-prismjs": "^2.0.1",
     "babel-plugin-transform-builtin-extend": "^1.1.2",
