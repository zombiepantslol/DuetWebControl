// Polling connector for RepRapFirmware
'use strict'

import crc32 from 'turbo-crc32/crc32'

import BaseConnector, { defaultRequestTimeout } from './BaseConnector.js'
import { getBoardDefinition } from '../boards.js'
import { DefaultMachineModel } from '../model.js'
import { HeaterState, StatusType, isPaused, isPrinting } from '../modelEnums.js'
import { BeepRequest, Layer, Message, MessageBox, ParsedFileInfo } from '../modelItems.js'

import {
	NetworkError, DisconnectedError, TimeoutError, OperationCancelledError, OperationFailedError,
	DirectoryNotFoundError, FileNotFoundError, DriveUnmountedError,
	LoginError, InvalidPasswordError, NoFreeSessionError,
	CodeResponseError, CodeBufferError
} from '../../../utils/errors.js'
import { arraySizesDiffer, quickPatch } from '../../../utils/patch.js'
import { bitmapToArray } from '../../../utils/numbers.js'
import Path from '../../../utils/path.js'
import { strToTime, timeToStr } from '../../../utils/time.js'

const keysToIgnore = ['httpEndpoints', 'messages', 'plugins', 'userSessions', 'userVariables']
const keysToQuery = Object.keys(DefaultMachineModel).filter(key => keysToIgnore.indexOf(key) === -1);

export default class PollConnector extends BaseConnector {
	static async connect(hostname, username, password) {
		const response = await BaseConnector.request('GET', `${location.protocol}//${hostname}${process.env.BASE_URL}rr_connect`, {
			password,
			time: timeToStr(new Date())
		});

		switch (response.err) {
			case 0:
				if (!window.forceLegacyConnect) {
					if (response.isEmulated) {
						throw new OperationFailedError('Cancelling connection attempt because the remote endpoint is emulated');
					}
					if (response.apiLevel > 0) {
						// Don't hide the connection dialog while the full model is being loaded...
						BaseConnector.setConnectingProgress(0);
					}
				}
				return new PollConnector(hostname, password, response);
			case 1: throw new InvalidPasswordError();
			case 2: throw new NoFreeSessionError();
			default: throw new LoginError(`Unknown err value: ${response.err}`)
		}
	}

	sessionTimeout = 8000		// ms
	justConnected = true
	name = null
	password = null
	boardType = null
	apiLevel = 0

	requestTimeout = defaultRequestTimeout
	requests = []

	request(method, url, params = null, responseType = 'json', body = null, onProgress = null, timeout = this.requestTimeout, cancellationToken = null, filename = 'n/a', retry = 0) {
		let internalURL = this.requestBase + url;
		if (params) {
			let hadParam = false;
			for (let key in params) {
				internalURL += (hadParam ? '&' : '?') + key + '=' + encodeURIComponent(params[key]);
				hadParam = true;
			}
		}

		const xhr = new XMLHttpRequest();
		xhr.open(method, internalURL);
		if (responseType === 'json') {
			xhr.responseType = 'text';
			xhr.setRequestHeader('Content-Type', 'application/json');
		} else {
			xhr.responseType = responseType;
		}
		if (onProgress) {
			xhr.onprogress = function(e) {
				if (e.loaded && e.total) {
					onProgress(e.loaded, e.total, retry);
				}
			}
			xhr.upload.onprogress = xhr.onprogress;
		}
		xhr.timeout = timeout;
		if (cancellationToken) {
			cancellationToken.cancel = () => xhr.abort();
		}
		this.requests.push(xhr);

		const maxRetries = this.settings.ajaxRetries, that = this;
		return new Promise((resolve, reject) => {
			xhr.onload = function() {
				that.requests = that.requests.filter(request => request !== xhr);
				if (xhr.status >= 200 && xhr.status < 300) {
					if (responseType === 'json') {
						try {
							if (!xhr.responseText) {
								resolve(null);
							} else {
								resolve(JSON.parse(xhr.responseText));
							}
						} catch (e) {
							reject(e);
						}
					} else {
						resolve(xhr.response);
					}
				} else if (xhr.status === 401) {
					// User might have closed another tab or the firmware restarted, which can cause
					// the current session to be terminated. Try to send another rr_connect request
					// with the last-known password and retry the pending request if that succeeds
					BaseConnector.request('GET', `${that.requestBase}rr_connect`, {
							password: that.password,
							time: timeToStr(new Date())
						})
						.then(function(result) {
							if (result instanceof Object && result.err === 0) {
								that.request(method, url, params, responseType, body, onProgress, timeout, cancellationToken, filename)
									.then(result => resolve(result))
									.catch(error => reject(error));
							} else {
								reject(new InvalidPasswordError());
							}
						})
						.catch(error => reject(error));
				} else if (xhr.status === 404) {
					reject(new FileNotFoundError(filename));
				} else if (xhr.status === 503) {
					if (retry < maxRetries) {
						// RRF may have run out of output buffers. We usually get here when a code reply is blocking
						if (retry === 0) {
							that.getGCodeReply()
								.then(function() {
									// Retry the original request when the code reply has been received
									that.request(method, url, params, responseType, body, onProgress, timeout, cancellationToken, filename, retry + 1)
										.then(result => resolve(result))
										.catch(error => reject(error));
								})
								.catch(error => reject(error));
						} else {
							// Retry the original request after a while
							setTimeout(function() {
								that.request(method, url, params, responseType, body, onProgress, timeout, cancellationToken, filename, retry + 1)
									.then(result => resolve(result))
									.catch(error => reject(error));
							}, 2000);
						}
					} else {
						reject(new OperationFailedError(xhr.responseText || xhr.statusText));
					}
				} else if (xhr.status >= 500) {
					reject(new OperationFailedError(xhr.responseText || xhr.statusText));
				} else if (xhr.status !== 0) {
					reject(new OperationFailedError());
				}
			};
			xhr.onabort = function() {
				that.requests = that.requests.filter(request => request !== xhr);
				reject(that.updateLoopTimer ? new OperationCancelledError() : new DisconnectedError());
			}
			xhr.onerror = function() {
				that.requests = that.requests.filter(request => request !== xhr);
				if (retry < maxRetries) {
					// Unreliable connection, retry if possible
					that.request(method, url, params, responseType, body, onProgress, timeout, cancellationToken, filename, retry + 1)
						.then(result => resolve(result))
						.catch(error => reject(error));
				} else {
					reject(new NetworkError());
				}
			};
			xhr.ontimeout = function () {
				that.requests = that.requests.filter(request => request !== xhr);
				if (retry < maxRetries) {
					// Request has timed out, retry if possible
					that.request(method, url, params, responseType, body, onProgress, timeout, cancellationToken, filename, retry + 1)
						.then(result => resolve(result))
						.catch(error => reject(error));
				} else {
					reject(new TimeoutError());
				}
			};
			xhr.send(body);
		});
	}

	cancelRequests() {
		this.pendingCodes.forEach(code => code.reject(new DisconnectedError()));
		this.pendingCodes = [];
		this.requests.forEach(request => request.abort());
		this.requests = [];
	}

	constructor(hostname, password, responseData) {
		super('poll', hostname);
		this.password = password;
		this.boardType = responseData.boardType;
		this.requestBase = (hostname === location.host) ? `${location.protocol}//${hostname}${process.env.BASE_URL}` : `http://${hostname}/`;
		this.sessionTimeout = responseData.sessionTimeout;
		this.apiLevel = responseData.apiLevel || 0;
	}

	register(module) {
		super.register(module);
		this.requestTimeout = this.sessionTimeout / (this.settings.ajaxRetries + 1)

		// Ideally we should be using a ServiceWorker here which would allow us to send push
		// notifications even while DWC is running in the background. However, we cannot do
		// this because ServiceWorkers require secured HTTP connections, which are no option
		// for standard end-users. That is also the reason why they are disabled in the build
		// script, which by default is used for improved caching
		this.scheduleUpdate();
	}

	plugins = {}
	async loadPlugins() {
		try {
			const plugins = await this.download({ filename: Path.dwcPluginsFile });
			if (!(plugins instanceof Array)) {
				this.plugins = plugins;
				await this.dispatch('update', { plugins });
			}
		} catch (e) {
			if (!(e instanceof FileNotFoundError)) {
				throw e;
			}
		}
	}

	async reconnect() {
		// Cancel pending requests and reset the last 'seq' field
		// so that the last G-code reply is queried again
		this.cancelRequests();
		this.lastStatusResponse = {};
		this.lastSeq = 0;

		// Attempt to reconnect
		const response = await BaseConnector.request('GET', `${location.protocol}//${this.hostname}${process.env.BASE_URL}rr_connect`, {
			password: this.password,
			time: timeToStr(new Date())
		});

		switch (response.err) {
			case 0:
				this.boardType = response.boardType;
				this.sessionTimeout = response.sessionTimeout;
				this.requestTimeout = response.sessionTimeout / (this.settings.ajaxRetries + 1);
				this.apiLevel = response.apiLevel || 0;
				this.scheduleUpdate();
				break;
			case 1:
				// Bad password
				throw new InvalidPasswordError();
			case 2:
				// No free session available
				throw new NoFreeSessionError();
			default:
				// Generic login error
				throw new LoginError(`Unknown err value: ${response.err}`);
		}
	}

	async disconnect() {
		await this.request('GET', 'rr_disconnect');
	}

	unregister() {
		this.cancelRequests();
		if (this.updateLoopTimer) {
			clearTimeout(this.updateLoopTimer);
			this.updateLoopTimer = null;
		}
		super.unregister();
	}

	updateLoopTimer = null
	updateLoopCounter = 1
	lastStatusResponse = {}
	lastSeq = 0

	pendingCodes = []
	layers = []
	currentFileInfo = new ParsedFileInfo()
	printStats = {}
	probeType = 0
	numExtruders = 0

	async updateLoopStatus(requestExtendedStatus = false) {
		requestExtendedStatus |= this.justConnected ||
			(this.updateLoopCounter % this.settings.extendedUpdateEvery) === 0 ||
			(this.verbose && (this.updateLoopCounter % 2) === 0);

		// Decide which type of status update to poll and request it
		const wasPrinting = ['D', 'S', 'R', 'P', 'M'].indexOf(this.lastStatusResponse.status) !== -1;
		const wasSimulating = this.lastStatusResponse.status === 'M', wasPaused = this.lastStatusResponse.status === 'P';
		const statusType = requestExtendedStatus ? 2 : (wasPrinting ? 3 : 1);
		const response = await this.request('GET', 'rr_status', { type: statusType });
		const isPrinting = ['D', 'S', 'R', 'P', 'M'].indexOf(response.status) !== -1;
		const newData = {};

		// Check if an extended status response needs to be polled in case machine parameters have changed
		if (!requestExtendedStatus && arraySizesDiffer(response, this.lastStatusResponse)) {
			await this.updateLoopStatus(true);
			return;
		}

		// Retrieve job file information if a print has started or set info about the last job if it has finished
		if (isPrinting) {
			if (this.justConnected || !wasPrinting) {
				this.currentFileInfo = await this.getFileInfo();
				delete this.currentFileInfo.printDuration;

				quickPatch(newData, {
					job: {
						file: this.currentFileInfo,
						layers: []
					}
				});

				this.layers = [];
				this.printStats = {
					layerHeight: this.currentFileInfo.layerHeight
				};
			}
		} else if (wasPrinting) {
			quickPatch(newData, {
				job: {
					lastFileName: this.currentFileInfo.fileName,
					lastFileCancelled: wasPaused,
					lastFileSimulated: wasSimulating
				}
			});
		}

		// Standard Status Response
		const fanRPMs = (response.sensors.fanRPM instanceof Array) ? response.sensors.fanRPM : [response.sensors.fanRPM];
		quickPatch(newData, {
			fans: response.params.fanPercent.map((fanPercent, index) => ({
				rpm: (index < fanRPMs.length && fanRPMs[index] > 0) ? fanRPMs[index] : -1,
				requestedValue: fanPercent / 100
			})),
			heat: {
				heaters: response.temps.state.map((state, sensor) => ({ state: this.convertHeaterState(state), sensor }), this)
			},
			move: {
				axes: response.coords.xyz.map((position, drive) => ({
					drives: [drive],
					homed: Boolean(response.coords.axesHomed[drive]),
					machinePosition: (position === 9999) ? null : position,
					userPosition: (position === 9999) ? null : position
				})),
				currentMove: {
					requestedSpeed: (response.speeds !== undefined) ? response.speeds.requested : null,
					topSpeed: (response.speeds !== undefined) ? response.speeds.top : null
				},
				extruders: response.coords.extr.map((position, extruder) => ({
					drives: [response.coords.xyz.length + extruder],
					factor: response.params.extrFactors[extruder] / 100,
					position: position
				})),
				speedFactor: response.params.speedFactor / 100,
				workplaceNumber: (response.wpl !== undefined) ? response.wpl - 1 : 0
			},
			scanner: (response.scanner) ? {
				progress: response.scanner.progress,
				status: response.scanner.status
			} : {},
			sensors: {
				analog: response.temps.current.map((lastReading) => ({ lastReading }))
						.concat(response.temps.extra.map(extra => ({
							lastReading: (extra.temp === 9999) ? null : extra.temp,
							name: extra.name
						}))),
				probes: (this.probeType !== 0) ? [
					{
						value: [response.sensors.probeValue].concat(response.sensors.probeSecondary ? response.sensors.probeSecondary : [])
					}
				] : []
			},
			state: {
				atxPower: (response.params.atxPower === -1) ? null : Boolean(response.params.atxPower),
				currentTool: response.currentTool,
				status: this.convertStatusLetter(response.status)
			},
			tools: response.temps.tools.active.map((active, index) => ({
				active,
				standby: response.temps.tools.standby[index]
			}))
		});
		if (newData.move.axes.length >= 3) {
			newData.move.axes[2].babystep = (response.params.babystep !== undefined) ? response.params.babystep : 0;
		}
		if (response.coords.machine) {
			response.coords.machine.forEach(function(machinePosition, axis) {
				newData.move.axes[axis].machinePosition = (machinePosition === 9999) ? null : machinePosition;
			});
		}
		if (response.temps.bed && response.temps.bed.heater >= 0 && response.temps.bed.heater < newData.sensors.analog.length) {
			newData.heat.heaters[response.temps.bed.heater].active = response.temps.bed.active;
			newData.heat.heaters[response.temps.bed.heater].standby = response.temps.bed.standby;
		}
		if (response.temps.chamber && response.temps.chamber.heater >= 0 && response.temps.chamber.heater < newData.sensors.analog.length) {
			newData.heat.heaters[response.temps.chamber.heater].active = response.temps.chamber.active;
			newData.heat.heaters[response.temps.chamber.heater].standby = response.temps.chamber.standby;
		}
		if (response.temps.cabinet && response.temps.cabinet.heater >= 0 && response.temps.cabinet.heater < newData.sensors.analog.length) {
			newData.heat.heaters[response.temps.cabinet.heater].active = response.temps.cabinet.active;
			newData.heat.heaters[response.temps.cabinet.heater].standby = response.temps.cabinet.standby;
		}
		this.numExtruders = response.coords.extr.length;

		if (statusType === 2) {
			// Extended Status Response
			const axisNames = (response.axisNames !== undefined) ? response.axisNames.split('') : ['X', 'Y', 'Z', 'U', 'V', 'W', 'A', 'B', 'C'];
			const boardDefinition = getBoardDefinition(this.boardType);
			this.name = name;
			this.probeType = response.probe ? response.probe.type : 0;

			quickPatch(newData, {
				boards: [
					{
						firmwareFileName: boardDefinition.firmwareFileName,
						firmwareName: response.firmwareName,
						iapFileNameSD: boardDefinition.iapFileNameSD,
						maxHeaters: boardDefinition.maxHeaters,
						maxMotors: boardDefinition.maxMotors,
						mcuTemp: response.mcutemp ? {
							min: response.mcutemp.min,
							current: response.mcutemp.cur,
							max: response.mcutemp.max
						} : {},
						shortName: this.boardType,
						supports12864: boardDefinition.supports12864,
						v12: response.v12 ? {
							min: response.v12.min,
							current: response.v12.cur,
							max: response.v12.max
						} : {},
						vIn: response.vin ? {
							min: response.vin.min,
							current: response.vin.cur,
							max: response.vin.max
						} : {}
					}
				],
				fans: newData.fans.map((fanData, index) => ({
					name: !response.params.fanNames ? null : response.params.fanNames[index],
					thermostatic: {
						heaters: ((response.controllableFans & (1 << index)) !== 0) ? [] : [-1]
					}
				})),
				heat: {
					bedHeaters: response.temps.bed ? [response.temps.bed.heater] : [],
					chamberHeaters: (response.temps.chamber ? [response.temps.chamber.heater] : [])
									.concat(response.temps.cabinet ? [response.temps.cabinet.heater] : []),
					coldExtrudeTemperature: response.coldExtrudeTemp,
					coldRetractTemperature: response.coldRetractTemp
				},
				move: {
					axes: response.coords.xyz.map((position, index) => ({
						letter: axisNames[index],
						visible: (response.axes !== undefined) ? (index < response.axes) : true
					})),
					compensation: {
						type: response.compensation
					},
					kinematics: {
						name: response.geometry
					}
				},
				network: {
					name: response.name
				},
				sensors: {
					endstops: [...Array(response.coords.xyz.length + response.coords.extr.length)].map((dummy, drive) => ({
						triggered: Boolean(response.endstops & (1 << drive))
					})),
					probes: (response.probe && response.probe.type !== 0) ? [
						{
							threshold: response.probe.threshold,
							triggerHeight: response.probe.height,
							type: response.probe.type
						}
					] : []
				},
				state: {
					machineMode: response.mode ? response.mode : null,
				},
				tools: (response.tools !== undefined) ? response.tools.map(tool => ({
					number: tool.number,
					name: tool.name ? tool.name : '',
					heaters: tool.heaters,
					extruders: tool.drives,
					axes: tool.axisMap,
					fans: bitmapToArray(tool.fans),
					filamentExtruder: (tool.drives.length > 0) ? tool.drives[0] : -1,
					spindle: tool.spindle,
					spindleRpm: tool.spindleRpm,
					offsets: tool.offsets
				})) : []
			});

			newData.heat.heaters.forEach(heater => heater.max = response.tempLimit);

			response.tools.forEach(tool => {
				if (tool.drives.length > 0) {
					const drive = tool.drives[0];
					if (drive >= 0 && drive < newData.move.extruders.length) {
						newData.move.extruders[0].filament = tool.filament;
					}
				}
			});

			if (response.temps.names !== undefined) {
				response.temps.names.forEach((name, index) => newData.sensors.analog[index].name = name);
			}

			newData.volumes = [];
			for (let i = 0; i < response.volumes; i++) {
				newData.volumes.push({
					mounted: (response.mountedVolumes & (1 << i)) !== 0
				});
			}

			response.tools.forEach(tool => {
				if (tool.drives.length > 0) {
					const extruder = tool.drives[0];
					if (extruder >= 0 && extruder < newData.move.extruders.length && newData.move.extruders[extruder] !== null) {
						newData.move.extruders[extruder].filament = tool.filament;
					}
				}
			});
		} else if (statusType === 3) {
			if (!newData.job) {
				newData.job = {};
			}

			// Print Status Response
			quickPatch(newData.job, {
				file: {},
				filePosition: response.filePosition
			});
			response.extrRaw.forEach((rawPosition, extruder) => newData.move.extruders[extruder].rawPosition = rawPosition);

			// Update some stats only if the print is still live
			if (isPrinting) {
				quickPatch(newData.job, {
					duration: response.printDuration,
					layer: response.currentLayer,
					layerTime: response.currentLayerTime,
					warmUpDuration: response.warmUpDuration,
					timesLeft: {
						file: response.timesLeft.file,
						filament: response.timesLeft.filament,
						layer: response.timesLeft.layer
					}
				});
			} else {
				quickPatch(newData.job, {
					layerTime: null,
					timesLeft: {
						file: null,
						filament: null,
						layer: null
					}
				});
			}

			// See if we need to record more layer stats
			if (response.currentLayer > this.layers.length) {
				let addLayers = false;
				if (!this.layers.length) {
					// Is the first layer complete?
					if (response.currentLayer > 1) {
						this.layers.push(new Layer({
							duration: response.firstLayerDuration,
							height: this.currentFileInfo.firstLayerHeight || 0,
							filament: (response.currentLayer === 2) ? response.extrRaw.filter(amount => amount > 0) : [],
							fractionPrinted: (response.currentLayer === 2) ? response.fractionPrinted / 100 : null
						}));
						newData.job.layers = this.layers;

						// Keep track of the past layer
						if (response.currentLayer === 2) {
							this.printStats.duration = response.warmUpDuration + response.firstLayerDuration;
							this.printStats.extrRaw = response.extrRaw;
							this.printStats.fractionPrinted = response.fractionPrinted;
							this.printStats.measuredLayerHeight = response.coords.xyz[2] - this.currentFileInfo.firstLayerHeight;
							this.printStats.zPosition = response.coords.xyz[2];
						} else if (response.currentLayer > this.layers.length + 1) {
							addLayers = true;
						}
					}
				} else if (response.currentLayer > this.layers.length + 1) {
					// Another layer is complete, add it
					addLayers = true;
				}

				if (addLayers) {
					const layerJustChanged = (response.status === 'M') || ((response.currentLayer - this.layers.length) === 2);
					if (this.printStats.duration) {
						// Got info about the past layer, add what we know
						this.layers.push({
							duration: response.printDuration - this.printStats.duration,
							height: this.printStats.measuredLayerHeight || this.printStats.layerHeight || 0,
							filament: response.extrRaw.map((amount, index) => amount - this.printStats.extrRaw[index]).filter((dummy, index) => response.extrRaw[index] > 0),
							fractionPrinted: (response.fractionPrinted - this.printStats.fractionPrinted) / 100
						});
					} else {
						// Interpolate data...
						const avgDuration = (response.printDuration - response.warmUpDuration - response.firstLayerDuration - response.currentLayerTime) / (response.currentLayer - 2);
						for (let layer = this.layers.length; layer + 1 < response.currentLayer; layer++) {
							this.layers.push(new Layer({
								duration: avgDuration
							}));
						}
						this.printStats.zPosition = response.coords.xyz[2];
					}
					newData.job.layers = this.layers;

					// Keep track of the past layer if the layer change just happened
					if (layerJustChanged) {
						this.printStats.duration = response.printDuration;
						this.printStats.extrRaw = response.extrRaw;
						this.printStats.fractionPrinted = response.fractionPrinted;
						this.printStats.measuredLayerHeight = response.coords.xyz[2] - this.printStats.zPosition;
						this.printStats.zPosition = response.coords.xyz[2];
					}
				}
			}
		}

		// Output Utilities
		let beepFrequency = 0, beepDuration = 0, displayMessage = '', messageBox = null;
		if (response.output) {
			// Beep
			if (response.output.beepFrequency !== undefined && response.output.beepDuration !== undefined) {
				beepFrequency = response.output.beepFrequency;
				beepDuration = response.output.beepDuration;
			}

			// Persistent Message
			if (response.output.message !== undefined) {
				displayMessage = response.output.message;
			}

			// Message Box
			if (response.output.msgBox) {
				messageBox = new MessageBox({
					mode: response.output.msgBox.mode,
					title: response.output.msgBox.title,
					message: response.output.msgBox.msg,
					timeout: response.output.msgBox.timeout,
					axisControls: response.output.msgBox.controls
				});
			}
		}

		quickPatch(newData, {
			state: {
				beep: (beepFrequency > 0 && beepDuration > 0) ? new BeepRequest({
					frequency: beepFrequency,
					duration: beepDuration
				}) : null,
				displayMessage,
				messageBox
			}
		});

		// Spindles
		if (response.spindles) {
			quickPatch(newData, {
				spindles: response.spindles.map(spindle => ({
					active: spindle.active,
					current: spindle.current,
				}))
			});
		}

		// Remove invalid heaters and sensors
		for (let i = 0; i < newData.heat.heaters.length; i++) {
			const heater = newData.heat.heaters[i];
			if (heater && heater.state === HeaterState.off) {
				if (heater.sensor < 0 || heater.sensor >= newData.sensors.analog.length ||
					newData.sensors.analog[heater.sensor].lastReading === 2000) {
					newData.heat.heaters[i] = null;
					newData.sensors.analog[heater.sensor] = null;
				}
			}
		}

		// Update the data model
		await this.dispatch('update', newData);

		// Check if the G-code response needs to be polled
		if (response.seq !== this.lastSeq) {
			await this.getGCodeReply(response.seq);
		}

		// Check if the firmware rebooted
		if (!this.justConnected && response.time < this.lastStatusResponse.time) {
			this.pendingCodes.forEach(code => code.reject(new OperationCancelledError()));
			this.pendingCodes = [];
		}

		// Sometimes we need to update the config as well
		if (requestExtendedStatus || this.justConnected || (this.verbose && this.updateLoopCounter % 2 === 0)) {
			await this.getConfigResponse();
		}

		// Status update complete
		this.lastStatusResponse = response;
		this.justConnected = false;
		this.updateLoopCounter++;

		// Schedule the next status update
		this.scheduleUpdate();
	}

	convertHeaterState(state) {
		const keys = Object.keys(HeaterState);
		if (state >= 0 && state < keys.length) {
			return keys[state];
		}
		return null;
	}

	convertStatusLetter(letter) {
		switch (letter) {
			case 'F': return 'updating';
			case 'O': return 'off';
			case 'H': return 'halted';
			case 'D': return 'pausing';
			case 'S': return 'paused';
			case 'R': return 'resuming';
			case 'P': return 'processing';
			case 'M': return 'simulating';
			case 'B': return 'busy';
			case 'T': return 'changingTool';
			case 'I': return 'idle';
		}
		return 'unknown';
	}

	// Call this only from updateLoopStatus()
	async getConfigResponse() {
		const response = await this.request('GET', 'rr_config');
		const configData = {
			boards: [
				{
					name: response.firmwareElectronics,
					firmwareDate: response.firmwareDate,
					firmwareName: response.firmwareName,
					firmwareVersion: response.firmwareVersion
				}
			],
			directories: (response.sysdir !== undefined) ? {
				system: response.sysdir
			} : {},
			move: {
				axes: response.axisMins.map((min, index) => ({
					acceleration: response.accelerations[index],
					current: response.currents[index],
					jerk: response.minFeedrates[index],
					min,
					max: response.axisMaxes[index],
					speed: response.maxFeedrates[index]
				})),
				extruders: [...Array(this.numExtruders)].map((dummy, index) => ({
					acceleration: response.accelerations[response.axisMins.length + index],
					current: response.currents[response.axisMins.length + index],
					jerk: response.minFeedrates[response.axisMins.length + index],
					speed: response.maxFeedrates[response.axisMins.length + index]
				})),
				idle: {
					factor: response.idleCurrentFactor,
					timeout: response.idleTimeout
				}
			},
			network: {
				interfaces: [
					{
						type: (response.dwsVersion !== undefined) ? 'wifi' : 'lan',
						firmwareVersion: response.dwsVersion
					}
				]
			}
		};

		await this.dispatch('update', configData);
	}

	lastSeqs = {}
	lastStatus = null
	lastUptime = 0
	webDirectory = Path.web

	async updateLoopModel() {
		let jobKey = null, axes = [], extruders = [], analogSensors = [], status = null;
		if (this.justConnected) {
			this.justConnected = false;

			// Query the seqs field and the G-code reply
			this.lastSeqs = (await this.request('GET', 'rr_model', { key: 'seqs' })).result;
			if (this.lastSeqs == null || this.lastSeqs.reply === undefined) {
				console.warn('Incompatible rr_model version detected, falling back to status responses');
				window.forceLegacyConnect = true;
				BaseConnector.setConnectingProgress(-1);
				return;
			}
			if (this.lastSeqs.reply > 0) {
				await this.getGCodeReply(this.lastSeqs.reply);
			}

			// Query the full object model initially
			try {
				let keyIndex = 1;
				for (let i = 0; i < keysToQuery.length; i++) {
					const key = keysToQuery[i];
					let keyResult = null, next = 0;
					do {
						const keyResponse = await this.request('GET', 'rr_model', {
							key,
							flags: (next === 0) ? 'd99vn' : `d99vna${next}`
						});

						next = keyResponse.next ? keyResponse.next : 0;
						if (keyResult === null || !(keyResult instanceof Array)) {
							keyResult = keyResponse.result;
						} else {
							keyResult = keyResult.concat(keyResponse.result);
						}
					} while (next !== 0);

					await this.dispatch('update', { [key]: keyResult });
					BaseConnector.setConnectingProgress((keyIndex++ / keysToQuery.length) * 100);

					if (key === 'job') {
						jobKey = keyResult;
					} else if (key === 'directories') {
						this.webDirectory = keyResult.web;
					} else if (key === 'move') {
						axes = keyResult.axes;
						extruders = keyResult.extruders;
						this.updateZAxisIndex(axes);
					} else if (key === 'sensors') {
						analogSensors = keyResult.analog;
					} else if (key === 'state') {
						status = keyResult.status;
						this.lastUptime = keyResult.upTime;
					}
				}
			} finally {
				BaseConnector.setConnectingProgress(-1);
			}
		} else {
			// Query live values
			const response = await this.request('GET', 'rr_model', { flags: 'd99fn' }), seqs = response.result.seqs;
			jobKey = response.result.job;
			axes = response.result.move.axes;
			extruders = response.result.move.extruders;
			analogSensors = response.result.sensors.analog;
			status = response.result.state.status;
			delete response.result.seqs;

			// Apply new values
			if (!isPrinting(status) && isPrinting(this.lastStatus)) {
				response.result.job.lastFileCancelled = isPaused(this.lastStatus);
				response.result.job.lastFileSimulated = (this.lastStatus === StatusType.simulating);
			}
			await this.dispatch('update', response.result);

			// Check if any of the non-live fields have changed and query them if so
			for (let key in DefaultMachineModel) {
				if (this.lastSeqs[key] !== seqs[key]) {
					let keyResult = null, next = 0;
					do {
						const keyResponse = await this.request('GET', 'rr_model', {
							key,
							flags: (next === 0) ? 'd99vn' : `d99vna${next}`
						});

						next = keyResponse.next ? keyResponse.next : 0;
						if (keyResult === null || !(keyResult instanceof Array)) {
							keyResult = keyResponse.result;
						} else {
							keyResult = keyResult.concat(keyResponse.result);
						}
					} while (next !== 0);

					await this.dispatch('update', { [key]: keyResult });

					if (key === 'directories') {
						this.webDirectory = keyResult.web;
					} else if (key === 'job') {
						jobKey = keyResult;
					} else if (key === 'move') {
						this.updateZAxisIndex(keyResult.axes);
					}
				}
			}

			// TODO add support for seqs.volChanges[]

			// Check if the firmware has rebooted
			if (response.result.state.upTime < this.lastUptime) {
				this.justConnected = true;
				this.pendingCodes.forEach(code => code.reject(new OperationCancelledError()));
				this.pendingCodes = [];

				// Send the rr_connect request and datetime again after a firmware reset
				await this.request('GET', 'rr_connect', {
					password: this.password,
					time: timeToStr(new Date())
				});
			}
			this.lastUptime = response.result.state.upTime;

			// Finally check if there is a new G-code reply available
			if (this.lastSeqs.reply !== seqs.reply) {
				await this.getGCodeReply(seqs.reply);
			}
			this.lastSeqs = seqs;
		}

		// See if we need to record more layer stats
		if (jobKey && this.updateLayersModel(jobKey, axes, extruders, analogSensors)) {
			await this.dispatch('update', {
				job: {
					layers: this.layers
				}
			});
		}

		// Schedule the next status update
		this.lastStatus = status;
		this.scheduleUpdate();
	}

	zAxisIndex = -1
	updateZAxisIndex(axes) {
		this.zAxisIndex = -1;
		axes.forEach(function(axis, index) {
			if (axis !== null && axis.letter === 'Z') {
				this.zAxisIndex = index;
			}
		}, this);
	}

	lastLayer = -1
	lastDuration = 0
	lastFilamentUsage = []
	lastFilePosition = 0
	lastHeight = 0
	printFileSize = 0

	updateLayersModel(jobKey, axes, extruders, analogSensors) {
		// Are we printing?
		if (jobKey.duration === null || jobKey.layer === null) {
			if (this.lastLayer !== -1) {
				this.lastLayer = -1;
				this.lastDuration = this.lastFilePosition = this.lastHeight = 0;
				this.lastFilamentUsage = [];
				this.printFileSize = 0;
			}
			return false;
		}

		// Reset the layers when a new print is started
<<<<<<< HEAD
		if (this.lastLayer == -1) {
			this.lastLayer = 0;
			this.layers = [];
=======
		if (this.lastLayer === -1) {
			this.lastLayer = 0;
			this.layers = [];
			return true;
>>>>>>> 95c286c5
		}

		if (this.printFileSize === 0 && jobKey.file) {
			this.printFileSize = jobKey.file.size;
		}

<<<<<<< HEAD
=======
		// Don't continue from here unless the layer number is known
		if (jobKey.layer === null) {
			return false;
		}

>>>>>>> 95c286c5
		const numChangedLayers = Math.abs(jobKey.layer - this.lastLayer);
		if (numChangedLayers > 0 && jobKey.layer > 0 && this.lastLayer > 0) {
			// Compute average stats per changed layer
			const printDuration = jobKey.duration - (jobKey.warmUpDuration !== null ? jobKey.warmUpDuration : 0);
			const avgLayerDuration = (printDuration - this.lastDuration) / numChangedLayers;
			const totalFilamentUsage = [], avgFilamentUsage = [];
			const bytesPrinted = (jobKey.filePosition !== null) ? (jobKey.filePosition - this.lastFilePosition) : 0;
			const avgFractionPrinted = (this.printFileSize > 0) ? bytesPrinted / (this.printFileSize * numChangedLayers) : 0;
			for (let i = 0; i < extruders.length; i++) {
				if (extruders[i] != null) {
					const lastFilamentUsage = (i < this.lastFilamentUsage.length) ? this.lastFilamentUsage[i] : 0;
					totalFilamentUsage.push(extruders[i].rawPosition);
					avgFilamentUsage.push((extruders[i].rawPosition - lastFilamentUsage) / numChangedLayers);
				}
			}
			let currentHeight = 0.0;
			if (this.zAxisIndex !== -1 && this.zAxisIndex < axes.length && axes[this.zAxisIndex] !== null) {
				currentHeight = axes[this.zAxisIndex].userPosition;
			}
			const avgHeight = Math.abs(currentHeight - this.lastHeight) / numChangedLayers;

			// Add missing layers
			for (let i = this.layers.length; i < jobKey.layer - 1; i++) {
				const newLayer = new Layer();
				analogSensors.forEach(function(sensor) {
					if (sensor != null) {
						newLayer.temperatures.push(sensor.lastReading);
					}
				});
				newLayer.height = avgHeight;
				this.layers.push(newLayer);
			}

			// Merge data
			for (let i = Math.min(this.lastLayer, jobKey.layer); i < Math.max(this.lastLayer, jobKey.layer); i++) {
				const layer = this.layers[i - 1];
				layer.duration += avgLayerDuration;
				for (let k = 0; k < avgFilamentUsage.length; k++) {
					if (k >= layer.filament.length) {
						layer.filament.push(avgFilamentUsage[k]);
					} else {
						layer.filament[k] += avgFilamentUsage[k];
					}
				}
				layer.fractionPrinted += avgFractionPrinted;
			}

			// Record values for the next layer change
			this.lastDuration = printDuration;
			this.lastFilamentUsage = totalFilamentUsage;
			this.lastFilePosition = (jobKey.filePosition != null) ? jobKey.filePosition : 0;
			this.lastHeight = currentHeight;
			this.lastLayer = jobKey.layer;
			return true;
		}

		this.lastLayer = jobKey.layer;
		return false;
	}

	async doUpdate() {
		this.updateLoopTimer = null;
		try {
			if (!window.forceLegacyConnect && this.apiLevel >= 1) {
				// Request object model updates
				await this.updateLoopModel();
			} else {
				// Request updates using the legacy poll adapter
				await this.updateLoopStatus();
			}
		} catch (e) {
			console.warn(e);
			await this.dispatch('onConnectionError', e);
		}
	}

	scheduleUpdate() {
		if (!this.updateLoopTimer) {
			this.updateLoopTimer = setTimeout(this.doUpdate.bind(this), this.settings.updateInterval);
		}
	}

	async sendCode(code) {
		// Scan actual content of the requested code
		let inBraces = false, inQuotes = false, strippedCode = '';
		for (let i = 0; i < code.length; i++) {
			if (inQuotes) {
				inQuotes = (code[i] !== '"');
			} else if (inBraces) {
				inBraces = (code[i] !== ')');
			} else if (code[i] === '(') {
				inBraces = true;
			} else {
				if (code[i] === ';') {
					break;
				}
				if (code[i] === '"') {
					inQuotes = true;
				} else if (code[i] !== ' ' && code[i] !== '\t' && code[i] !== '\r' && code !== '\n') {
					strippedCode += code[i];
				}
			}
		}

		// Check if a response can be expected
		let result = '';
		if (strippedCode !== '' && strippedCode.toUpperCase().indexOf('M997') === -1 && strippedCode.toUpperCase().indexOf('M999') === -1) {
			const pendingCodes = this.pendingCodes, codeSeq = this.lastSeq;
			result = new Promise((resolve, reject) => pendingCodes.push({ seq: codeSeq, resolve, reject }));
		}

		// Send the code to RRF
		try {
			const response = await this.request('GET', 'rr_gcode', { gcode: code });
			if (!(response instanceof Object)) {
				console.warn(`Received bad response for rr_gcode: ${JSON.stringify(response)}`);
				throw new CodeResponseError();
			}
			if (response.buff === 0) {
				throw new CodeBufferError();
			}
		} catch (e) {
			this.pendingCodes = this.pendingCodes.filter(code => code !== result);
			throw e;
		}
		return result;
	}

	async getGCodeReply(seq = null) {
		if (seq !== null) {
			this.lastSeq = seq;
		}

		const response = await this.request('GET', 'rr_reply', this.requestTimeout, 'text');
		const reply = response.trim();
		if (this.pendingCodes.length > 0) {
			// Resolve pending code promises
			this.pendingCodes.forEach(function(code) {
				if (seq === null || code.seq < seq) {
					code.resolve(reply);
				}
			}, this);
			this.pendingCodes = this.pendingCodes.filter(code => (seq !== null) && (code.seq >= seq));
		} else if (reply !== '') {
			// Forward generic messages to the machine module
			this.dispatch('update', { messages: [new Message({ content: reply })] });
		}
	}

	async upload({ filename, content, cancellationToken = null, onProgress }) {
		// Create upload options
		const payload = (content instanceof(Blob)) ? content : new Blob([content]);
		const params = {
			name: filename,
			time: timeToStr(content.lastModified ? new Date(content.lastModified) : new Date())
		};

		// Check if the CRC32 checksum is required
		if (this.settings.crcUploads) {
			const checksum = await new Promise(function(resolve) {
				const fileReader = new FileReader();
				fileReader.onload = function(e){
					const result = crc32(e.target.result);
					resolve(result);
				}
				fileReader.readAsArrayBuffer(payload);
			});

			params.crc32 = checksum.toString(16);
		}

		// Perform actual upload in the background. It might fail due to CRC errors, so keep retrying
		let response;
		for (let retry = 0; retry < this.settings.ajaxRetries; retry++) {
			response = await this.request('POST', 'rr_upload', params, 'json', payload, onProgress, 0, cancellationToken, filename, retry);
			if (response.err === 0) {
				// Upload successful
				return;
			}
			if (payload.length || payload.size > this.settings.fileTransferRetryThreshold) {
				// Don't retry if the payload is too big
				break;
			}
		}
		throw new OperationFailedError(response ? `err ${response.err}` : undefined);
	}

	async delete(filename) {
		const response = await this.request('GET', 'rr_delete', { name: filename }, 'json', null, null, this.requestTimeout, null, filename);
		if (response.err !== 0) {
			throw new OperationFailedError(`err ${response.err}`);
		}
	}

	async move({ from, to, force = false, silent = false }) {
		const response = await this.request('GET', 'rr_move', {
			old: from,
			new: to,
			deleteexisting: force ? 'yes' : 'no'
		}, 'json', null, null, this.requestTimeout, null, from);

		if (!silent) {
			if (response.err !== 0) {
				throw new OperationFailedError(`err ${response.err}`);
			}
		}
	}

	async makeDirectory(directory) {
		const response = await this.request('GET', 'rr_mkdir', { dir: directory });
		if (response.err !== 0) {
			throw new OperationFailedError(`err ${response.err}`);
		}
	}

	async download(payload) {
		const filename = (payload instanceof Object) ? payload.filename : payload;
		const type = (payload instanceof Object && payload.type !== undefined) ? payload.type : 'json';
		const onProgress = (payload instanceof Object) ? payload.onProgress : undefined;
		const cancellationToken = (payload instanceof Object && payload.cancellationToken) ? payload.cancellationToken : null;
		return await this.request('GET', 'rr_download', { name: filename }, type, null, onProgress, 0, cancellationToken, filename);
	}

	async getFileList(directory) {
		let fileList = [], next = 0;
		do {
			const response = await this.request('GET', 'rr_filelist', { dir: directory, first: next });
			if (response.err === 1) {
				throw new DriveUnmountedError();
			} else if (response.err === 2) {
				throw new DirectoryNotFoundError(directory);
			}

			fileList = fileList.concat(response.files);
			next = response.next;
		} while (next !== 0);

		return fileList.map(item => ({
			isDirectory: item.type === 'd',
			name: item.name,
			size: (item.type === 'd') ? null : item.size,
			lastModified: strToTime(item.date)
		}));
	}

	async getFileInfo(filename) {
		const response = await this.request('GET', 'rr_fileinfo', filename ? { name: filename } : {}, 'json', null, null, this.sessionTimeout, null, filename);
		if (response.err) {
			throw new OperationFailedError(`err ${response.err}`);
		}

		delete response.err;
		return new ParsedFileInfo(response);
	}

	async installPlugin({ zipFile, plugin }) {
		// Verify the name
		if (!plugin.id || plugin.id.trim() === '' || plugin.id.length > 32) {
			throw new Error('Invalid plugin identifier');
		}

		if (plugin.id.split('').some(c => !/[a-zA-Z0-9 .\-_]/.test(c))) {
			throw new Error('Illegal plugin identifier');
		}

		// Check if it requires a SBC
		if (plugin.sbcRequired) {
			throw new Error(`Plugin ${plugin.id} cannot be loaded because the current machine does not have an SBC attached`);
		}

		// Uninstall the previous version if required
		if (this.plugins[plugin.id]) {
			await this.uninstallPlugin(plugin.id, true);
		}

		// Clear potential files
		plugin.dsfFiles = [];
		plugin.dwcFiles = [];
		plugin.sdFiles = [];
		plugin.pid = -1;

		// Install the files
		for (let file in zipFile.files) {
			if (file.endsWith('/')) {
				continue;
			}

			let targetFilename = null;
			if (file.startsWith('dwc/')) {
				const filename = file.substring(4);
				targetFilename = Path.combine(this.webDirectory, filename);
				plugin.dwcFiles.push(filename);
			} else if (file.startsWith('sd/')) {
				const filename = file.substring(3);
				targetFilename = `0:/${filename}`;
				plugin.sdFiles.push(filename);
			} else {
				console.warn(`Skipping file ${file}`);
				continue;
			}

			if (targetFilename) {
				const extractedFile = await zipFile.file(file).async('blob');
				extractedFile.name = file;

				console.debug(`Uploading plugin file ${file} to ${targetFilename}`);
				await this.upload({ filename: targetFilename, content: extractedFile });
			}
		}

		// Update the plugins file
		try {
			const plugins = await this.download({ filename: Path.dwcPluginsFile });
			if (!(plugins instanceof Array)) {
				this.plugins = plugins;
			}
		} catch (e) {
			if (!(e instanceof FileNotFoundError)) {
				console.warn(`Failed to load DWC plugins file: ${e}`);
			}
		}
		this.plugins[plugin.id] = plugin;
		await this.upload({ filename: Path.dwcPluginsFile, content: JSON.stringify(this.plugins) });

		// Install the plugin manifest
		await this.commit('model/addPlugin', plugin);
	}

	async uninstallPlugin(plugin, forUpgrade = false) {
		if (!forUpgrade) {
			// Make sure uninstalling this plugin does not break any dependencies
			for (let id in this.plugins) {
				if (id !== plugin && this.plugins[id].dwcDependencies.indexOf(plugin) !== -1) {
					throw new Error(`Cannot uninstall plugin because plugin ${id} depends on it`);
				}
			}
		}

		// Uninstall the plugin manifest
		await this.commit('model/removePlugin', plugin);

		// Delete DWC files
		for (let i = 0; i < plugin.dwcFiles.length; i++) {
			try {
				await this.delete(Path.combine(this.webDirectory, plugin.dwcFiles[i]));
			} catch (e) {
				if (e instanceof OperationFailedError) {
					console.warn(e);
				} else {
					throw e;
				}
			}
		}

		// Delete SD files
		for (let i = 0; i < plugin.sdFiles.length; i++) {
			try {
				await this.delete(`0:/${plugin.sdFiles[i]}`);
			} catch (e) {
				if (e instanceof OperationFailedError) {
					console.warn(e);
				} else {
					throw e;
				}
			}
		}

		// Update the plugins file
		try {
			const plugins = await this.download({ filename: Path.dwcPluginsFile });
			if (!(plugins instanceof Array)) {
				this.plugins = plugins;
			}
		} catch (e) {
			if (!(e instanceof FileNotFoundError)) {
				console.warn(`Failed to load DWC plugins file: ${e}`);
			}
		}
		delete this.plugins[plugin.id];
		await this.upload({ filename: Path.dwcPluginsFile, content: JSON.stringify(this.plugins) });
	}
}<|MERGE_RESOLUTION|>--- conflicted
+++ resolved
@@ -970,30 +970,21 @@
 		}
 
 		// Reset the layers when a new print is started
-<<<<<<< HEAD
-		if (this.lastLayer == -1) {
-			this.lastLayer = 0;
-			this.layers = [];
-=======
 		if (this.lastLayer === -1) {
 			this.lastLayer = 0;
 			this.layers = [];
 			return true;
->>>>>>> 95c286c5
 		}
 
 		if (this.printFileSize === 0 && jobKey.file) {
 			this.printFileSize = jobKey.file.size;
 		}
 
-<<<<<<< HEAD
-=======
 		// Don't continue from here unless the layer number is known
 		if (jobKey.layer === null) {
 			return false;
 		}
 
->>>>>>> 95c286c5
 		const numChangedLayers = Math.abs(jobKey.layer - this.lastLayer);
 		if (numChangedLayers > 0 && jobKey.layer > 0 && this.lastLayer > 0) {
 			// Compute average stats per changed layer
