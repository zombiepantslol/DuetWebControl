<template>
	<v-card>
		<v-card-title class="pb-1">
			<v-icon small class="mr-1">mdi-wrench</v-icon> {{ $t('panel.jobControl.caption') }}
		</v-card-title>

		<v-card-text class="pt-0">
			<code-btn color="warning" block :disabled="uiFrozen || !isPrinting" :code="isPaused ? 'M24' : 'M25'" tabindex="0">
				<v-icon class="mr-1">{{ isPaused ? 'mdi-play' : 'mdi-pause' }}</v-icon> {{ pauseResumeText }}
			</code-btn>

			<code-btn v-if="isPaused" color="error" block code="M0 H1">
				<v-icon class="mr-1">mdi-stop</v-icon> {{ cancelText }}
			</code-btn>

			<code-btn v-if="!isPrinting && processAnotherCode" color="success" block :code="processAnotherCode">
				<v-icon class="mr-1">mdi-restart</v-icon> {{ processAnotherText }}
			</code-btn>

			<v-switch :label="$t('panel.jobControl.autoSleep')" v-model="autoSleepActive" :disabled="uiFrozen" hide-details></v-switch>
		</v-card-text>
	</v-card>
</template>

<script>
'use strict'

import { mapState, mapGetters, mapMutations } from 'vuex'

import { MachineMode, StatusType, isPaused, isPrinting } from '../../store/machine/modelEnums.js'

export default {
	computed: {
		...mapState('machine', ['autoSleep']),
		...mapState('machine/model', {
			lastFileName: state => state.job.lastFileName,
			lastFileSimulated: state => state.job.lastFileSimulated,
			machineMode: state => state.state.machineMode,
			status: state => state.state.status
		}),
		...mapGetters(['uiFrozen']),
		autoSleepActive: {
			get() { return this.autoSleep; },
			set(value) { this.setAutoSleep(value) }
		},
		isPaused() { return isPaused(this.status); },
		isPrinting() { return isPrinting(this.status); },
		pauseResumeText() {
			if (this.isSimulating) {
				return this.$t(this.isPaused ? 'panel.jobControl.resumeSimulation' : 'panel.jobControl.pauseSimulation');
			}
			if (this.machineMode === MachineMode.fff) {
				return this.$t(this.isPaused ? 'panel.jobControl.resumePrint' : 'panel.jobControl.pausePrint');
			}
			return this.$t(this.isPaused ? 'panel.jobControl.resumeJob' : 'panel.jobControl.pauseJob');
		},
		cancelText() {
			if (this.isSimulating) {
				return this.$t('panel.jobControl.cancelSimulation');
			}
			if (this.machineMode === MachineMode.fff) {
				return this.$t('panel.jobControl.cancelPrint');
			}
			return this.$t('panel.jobControl.cancelJob');
		},
		processAnotherCode() {
			if (this.lastFileName) {
				if (this.lastFileSimulated) {
					return `M37 P"${this.lastFileName}"`;
				}
				return `M32 "${this.lastFileName}"`;
			}
			return '';
		},
		processAnotherText() {
			if (this.lastFileSimulated) {
				return this.$t('panel.jobControl.repeatSimulation');
			}
			if (this.machineMode === MachineMode.fff) {
				return this.$t('panel.jobControl.repeatPrint');
			}
			return this.$t('panel.jobControl.repeatJob');
		}
	},
	data() {
		return {
			isSimulating: false
		}
	},
	methods: mapMutations('machine', ['setAutoSleep']),
<<<<<<< HEAD
=======
	mounted() {
		this.isSimulating = (this.status === StatusType.simulating);
	},
>>>>>>> f7eee5ae
	watch: {
		status(to) {
			if (to === StatusType.simulating) {
				this.isSimulating = true;
			} else if (!isPrinting(to)) {
				this.isSimulating = false;
			}
		}
	}
}
</script><|MERGE_RESOLUTION|>--- conflicted
+++ resolved
@@ -88,12 +88,9 @@
 		}
 	},
 	methods: mapMutations('machine', ['setAutoSleep']),
-<<<<<<< HEAD
-=======
 	mounted() {
 		this.isSimulating = (this.status === StatusType.simulating);
 	},
->>>>>>> f7eee5ae
 	watch: {
 		status(to) {
 			if (to === StatusType.simulating) {
