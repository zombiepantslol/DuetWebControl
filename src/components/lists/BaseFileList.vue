<style scoped>
td {
	cursor: pointer;
}

.loading-cursor {
	cursor: wait;
}
.loading-cursor td {
	cursor: wait;
}

.thumbnail {
	width: 96;
	vertical-align: middle;
}
</style>

<style>
.base-file-list th {
	white-space: nowrap;
}
</style>

<template>
	<div>
<<<<<<< HEAD
		<v-data-table
			v-model="innerValue"
			v-bind="$props"
			:items="innerFilelist"
			item-key="name"
			:headers="headers || defaultHeaders"
			show-select
=======
		<v-data-table v-model="innerValue" v-bind="$props" @toggle-select-all="toggleAll"
			:items="innerFilelist" item-key="name" :headers="headers || defaultHeaders" show-select 
>>>>>>> 0735f5ea
			:loading="loading || innerLoading"
			:custom-sort="sort"
			:sort-by.sync="internalSortBy"
			:sort-desc.sync="internalSortDesc"
			must-sort
			disable-pagination
			hide-default-footer
			:mobile-breakpoint="0"
			class="base-file-list elevation-3"
			:class="{ 'empty-table-fix': !innerFilelist.length, 'loading-cursor': isLoading }"
		>
			<template #progress>
				<slot name="progress">
					<v-progress-linear indeterminate />
				</slot>
			</template>

			<template #no-data>
				<slot name="no-data">
					<v-alert :value="true" type="info" class="text-left ma-0" @contextmenu.prevent="">
						{{ $t(noItemsText) }}
					</v-alert>
				</slot>
			</template>

			<template #item="props">
<<<<<<< HEAD
				<tr
					v-ripple
					:active="props.isSelected"
					:data-filename="(props.item.isDirectory ? '*' : '') + props.item.name"
					draggable="true"
					tabindex="0"
					@keydown.space.prevent="props.select(!props.isSelected)"
					@touchstart="onItemTouchStart(props, $event)"
					@touchend="onItemTouchEnd"
					@click="onItemClick(props)"
					@keydown.enter.prevent="onItemClick(props)"
					@contextmenu.prevent="onItemContextmenu(props, $event)"
					@keydown.escape.prevent="contextMenu.shown = false"
					@dragstart="onItemDragStart(props.item, $event)"
					@dragover="onItemDragOver(props.item, $event)"
					@drop.prevent="onItemDragDrop(props.item, $event)"
				>
					<td v-for="header in props.headers" :key="header.value" :class="{ 'pr-0': header.value === 'data-table-select' }">
						<template v-if="header.value === 'data-table-select'">
							<v-checkbox :input-value="props.isSelected" primary hide-details class="mt-n1" tabindex="-1" @touchstart.stop="" @touchend.stop="" @click.stop.prevent="props.select(!props.isSelected)" />
=======
				<tr v-ripple :active="props.isSelected" @keydown.space.prevent="props.select(!props.isSelected)"
					@touchstart="onItemTouchStart(props, $event)" @touchend="onItemTouchEnd"
					@click="onItemClick(props)" @keydown.enter.prevent="onItemClick(props)"
					@contextmenu.stop.prevent="onItemContextmenu(props, $event)" @keydown.escape.prevent="contextMenu.shown = false"
					@dragstart="onItemDragStart(props.item, $event)" @dragover="onItemDragOver(props.item, $event)" @drop.prevent="onItemDragDrop(props.item, $event)"
					:data-filename="(props.item.isDirectory ? '*' : '') + props.item.name" draggable="true" tabindex="0">

					<td v-for="header in props.headers" :key="header.value" :class="{ 'pr-0': header.value === 'data-table-select' }">
						<template v-if="header.value === 'data-table-select'">
							<v-simple-checkbox :value="props.isSelected" @touchstart.stop="" @touchend.stop="" @input="props.select($event)" class="mt-n1" tabindex="-1"></v-simple-checkbox>
>>>>>>> 0735f5ea
						</template>
						<template v-else-if="header.value === 'name'">
							<div class="d-inline-flex align-center">
								<slot :name="`${props.item.isDirectory ? 'folder' : 'file'}.${props.item.name}`">
									<v-icon class="mr-1">
										{{ props.item.isDirectory ? folderIcon : fileIcon }}
									</v-icon>
									{{ props.item.name }}
								</slot>
							</div>
						</template>
						<template v-else-if="header.unit === 'bytes'">
							{{ props.item[header.value] !== null ? $displaySize(props.item[header.value]) : '' }}
						</template>
						<template v-else-if="header.unit === 'date'">
							{{ props.item.lastModified ? props.item.lastModified.toLocaleString() : $t('generic.noValue') }}
						</template>
						<template v-else-if="header.unit === 'filaments'">
							<v-tooltip bottom :disabled="!props.item[header.value] || props.item[header.value].length <= 1">
								<template #activator="{ on }">
									<span v-on="on">
										{{ displayLoadingValue(props.item, header.value, 1, 'mm') }}
									</span>
								</template>

								{{ $display(props.item[header.value], 1, 'mm') }}
							</v-tooltip>
						</template>
						<template v-else-if="header.unit === 'time'">
							{{ displayTimeValue(props.item, header.value) }}
						</template>
						<template v-else-if="header.unit === 'image'">
							<template v-if="props.item.thumbnails && props.item.thumbnails.length > 0">
								<v-img max-width="96px" :src="props.item.thumbnails[props.item.thumbnails.length - 1].encodedImage" @click.stop="showImage(props.item)"></v-img>
							</template>
						</template>
						<template v-else>
							{{ displayLoadingValue(props.item, header.value, header.precision, header.unit) }}
						</template>
					</td>
				</tr>
			</template>
		</v-data-table>

		<v-menu v-model="contextMenu.shown" :position-x="contextMenu.x" :position-y="contextMenu.y" absolute offset-y>
			<v-list>
				<slot name="context-menu" />

				<v-list-item v-show="!noDownload && innerValue.length === 1 && filesSelected" @click="download">
					<v-icon class="mr-1">mdi-cloud-download</v-icon>
					{{ $tc('list.baseFileList.download', innerValue.length) }}
				</v-list-item>
				<v-list-item v-show="!noEdit && innerValue.length === 1 && filesSelected" :disabled="!canEditFile" @click="edit(innerValue[0])">
					<v-icon class="mr-1">mdi-file-document-edit</v-icon>
					{{ $t('list.baseFileList.edit') }}
				</v-list-item>
				<v-list-item v-show="!noRename && innerValue.length === 1" @click="rename">
					<v-icon class="mr-1">mdi-rename-box</v-icon>
					{{ $t('list.baseFileList.rename') }}
				</v-list-item>
				<v-list-item v-show="!noDelete" @click="remove">
					<v-icon class="mr-1">mdi-delete</v-icon>
					{{ $t('list.baseFileList.delete') }}
				</v-list-item>
				<v-list-item v-show="!foldersSelected && innerValue.length > 1" @click="downloadZIP">
					<v-icon class="mr-1">mdi-package-down</v-icon>
					{{ $t('list.baseFileList.downloadZIP') }}
				</v-list-item>
			</v-list>
		</v-menu>
		<file-edit-dialog v-model="editDialog.content" :shown.sync="editDialog.shown" :filename="editDialog.filename" @editComplete="$emit('fileEdited', $event)" />
		<input-dialog :shown.sync="renameDialog.shown" :title="$t('dialog.renameFile.title')" :prompt="$t('dialog.renameFile.prompt')" :preset="renameDialog.item && renameDialog.item.name" @confirmed="renameCallback" />
		<thumbnail-dialog :shown.sync="thumbnailDialog.shown" :thumbnail="thumbnailDialog.thumbnail" :filename="thumbnailDialog.filename" />
	</div>
</template>

<script>
'use strict';

import JSZip from 'jszip';
import saveAs from 'file-saver';
import { VDataTable } from 'vuetify/lib';

import Vue from 'vue';
import { mapState, mapGetters, mapActions, mapMutations } from 'vuex';

import i18n from '../../i18n';
import { defaultMachine } from '../../store/machine';
import { DisconnectedError, OperationCancelledError } from '../../utils/errors.js';
import Events from '../../utils/events.js';
import Path from '../../utils/path.js';

const maxEditFileSize = 33554432; // 32 MiB

export default {
	props: {
		headers: Array,
		sortTable: String,
		directory: {
			type: String,
			required: true,
		},
		filelist: Array,
		value: Array,
		fileIcon: {
			type: String,
			default: 'mdi-file',
		},
		folderIcon: {
			type: String,
			default: 'mdi-folder',
		},
		loading: Boolean,
		doingFileOperation: Boolean,
		noDragDrop: Boolean,
		noDownload: Boolean,
		noEdit: Boolean,
		noFilesText: {
			type: String,
			default: '',
		},
		noRename: Boolean,
		noDelete: Boolean,
	},
	computed: {
		...mapState(['selectedMachine']),
		...mapGetters(['isConnected']),
		...mapState('machine', ['isReconnecting']),
		...mapState('machine/cache', ['sorting']),
		...mapState('machine/model', ['volumes']),
		defaultHeaders() {
			return [
				{
					text: i18n.t('list.baseFileList.fileName'),
					value: 'name',
				},
				{
					text: i18n.t('list.baseFileList.size'),
					value: 'size',
					unit: 'bytes',
				},
				{
					text: i18n.t('list.baseFileList.lastModified'),
					value: 'lastModified',
					unit: 'date',
				},
			];
		},
		isLoading() {
			return this.loading || this.innerLoading || this.doingFileOperation || this.innerDoingFileOperation;
		},
		foldersSelected() {
			return this.innerValue.some(item => item.isDirectory);
		},
		filesSelected() {
			return this.innerValue.some(item => !item.isDirectory);
		},
		canEditFile() {
			return this.innerValue.length > 0 && this.innerValue[0].size < maxEditFileSize;
		},
		noItemsText() {
			if (this.selectedMachine === defaultMachine) {
				return this.noFilesText;
			}
			const volume = Path.getVolume(this.innerDirectory);
			return volume >= 0 && volume < this.volumes.length && this.volumes[volume].mounted ? this.noFilesText : 'list.baseFileList.driveUnmounted';
		},
		internalSortBy: {
			get() {
				return this.sorting[this.sortTable].column;
			},
			set(value) {
				this.setSorting({ table: this.sortTable, column: value, descending: this.internalSortDesc });
			},
		},
		internalSortDesc: {
			get() {
				return this.sorting[this.sortTable].descending;
			},
			set(value) {
				this.setSorting({ table: this.sortTable, column: this.internalSortBy, descending: value });
			},
		},
	},
	data() {
		return {
			wasMounted: false,
			initialDirectory: this.directory,
			innerDirectory: this.directory,
			innerFilelist: [],
			innerLoading: false,
			innerDoingFileOperation: false,
			innerValue: [],
			prevSelection: [],
			contextMenu: {
				shown: false,
				touchTimer: undefined,
				x: 0,
				y: 0,
			},
			editDialog: {
				shown: false,
				filename: '',
				content: '',
			},
			renameDialog: {
				shown: false,
				directory: '',
				item: null,
			},
			thumbnailDialog: {
				filename: '',
				shown: false,
				encodedImage: null,
			},
		};
	},
	extends: VDataTable,
	methods: {
		...mapActions('machine', {
			machineDownload: 'download',
			machineMove: 'move',
			machineDelete: 'delete',
			getFileList: 'getFileList',
		}),
		...mapMutations('machine/cache', ['setSorting']),
		toggleAll() {
			this.innerValue = this.innerValue.length ? [] : this.innerFilelist.slice();
		},
		sort(items, sortBy, sortDesc) {
			sortBy = sortBy.length ? sortBy[0] : 'name';
			sortDesc = sortDesc[0];

			// Sort by index
			items.sort(function (a, b) {
				if (a[sortBy] === b[sortBy]) {
					return 0;
				}
				if (a[sortBy] === null || a[sortBy] === undefined) {
					return -1;
				}
				if (b[sortBy] === null || b[sortBy] === undefined) {
					return 1;
				}
				if (a[sortBy].constructor === String && b[sortBy].constructor === String) {
					return a[sortBy].localeCompare(b[sortBy], undefined, { sensivity: 'base' });
				}
				if (a[sortBy] instanceof Array && b[sortBy] instanceof Array) {
					const reducedA = a[sortBy].length ? a.filament.reduce((a, b) => a + b) : 0;
					const reducedB = b[sortBy].length ? b.filament.reduce((a, b) => a + b) : 0;
					return reducedA - reducedB;
				}
				return a[sortBy] - b[sortBy];
			});

			// Deal with descending order
			if (sortDesc) {
				items.reverse();
			}

			// Then make sure directories come first
			items.sort((a, b) => (a.isDirectory === b.isDirectory ? 0 : a.isDirectory ? -1 : 1));
			return items;
		},
		async refresh() {
			await this.loadDirectory(this.innerDirectory);
		},
		async loadDirectory(directory) {
			if (!this.isConnected) {
				return;
			}

			// Update our path even if we're still busy loading
			this.innerDirectory = directory;
			if (this.innerLoading) {
				return;
			}

			// Make sure the current volume is actually available
			const volume = Path.getVolume(this.innerDirectory);
			if (volume < 0 || volume >= this.volumes.length || !this.volumes[volume].mounted) {
				this.innerDirectory = volume === 0 ? this.initialDirectory : `${volume}:`;
				this.innerFilelist = [];
				return;
			}

			// Load file list
			this.innerLoading = true;
			try {
				const files = await this.getFileList(directory);

				// Create missing props if required
				if (this.headers) {
					files.forEach(function (item) {
						this.headers.forEach(function (header) {
							if (item[header.value] === undefined) {
								Vue.set(item, header.value, undefined);
							}
						});
					}, this);
				}

				// Check if another directory was requested while files were being loaded
				if (directory !== this.innerDirectory) {
					this.innerLoading = false;
					this.loadDirectory(this.innerDirectory);
					return;
				}

				// Assign new file list
				this.innerFilelist = files;
				this.innerValue = [];
				this.$nextTick(function () {
					this.$emit('directoryLoaded', directory);
				});
			} catch (e) {
				if (!(e instanceof DisconnectedError)) {
					console.warn(e);
					this.$makeNotification('error', this.$t('error.filelistRequestFailed'), e.message);
				}
			}
			this.innerLoading = false;
		},
		displayLoadingValue(item, prop, precision, unit = '') {
			if (item.isDirectory) {
				return '';
			}
			if (!item[prop]) {
				return this.$t(item[prop] === undefined ? 'generic.loading' : 'generic.noValue');
			}

			let displayValue;
			if (item[prop] instanceof Array) {
				if (!item[prop].length) {
					return this.$t('generic.noValue');
				}
				displayValue = item[prop].reduce((a, b) => a + b);
			} else {
				displayValue = item[prop];
			}

			if (precision !== undefined) {
				displayValue = displayValue.toFixed(precision);
			}
			return `${displayValue} ${unit}`;
		},
		displayTimeValue(item, prop) {
			if (item.isDirectory) {
				return '';
			}
			return item[prop] !== null ? this.$displayTime(item[prop]) : this.$t('generic.noValue');
		},
		onItemTouchStart(props, e) {
			const that = this;
			this.contextMenu.touchTimer = setTimeout(function () {
				that.contextMenu.touchTimer = undefined;
				that.onItemContextmenu(props, { clientX: e.targetTouches[0].clientX, clientY: e.targetTouches[0].clientY });
			}, 1000);
		},
		onItemTouchEnd() {
			if (this.contextMenu.touchTimer) {
				clearTimeout(this.contextMenu.touchTimer);
				this.contextMenu.touchTimer = undefined;
			}
		},
		onItemClick(props) {
			if (props.item.isDirectory) {
				this.loadDirectory(Path.combine(this.innerDirectory, props.item.name));
			} else {
				this.$emit('fileClicked', props.item);
			}
		},
		onItemContextmenu(props, e) {
			if (this.contextMenu.shown) {
				return;
			}
			this.onItemTouchEnd();

			// Deal with selection
			this.prevSelection = this.innerValue;
			if (!props.isSelected) {
				this.innerValue = [];
				this.$nextTick(() => props.select(true));
			}

			// Open the context menu
			this.contextMenu.shown = false;
			this.contextMenu.x = e.clientX;
			this.contextMenu.y = e.clientY;
			this.$nextTick(() => {
				this.contextMenu.shown = true;
			});
		},
		onItemDragStart(item, e) {
			if (this.noDragDrop || this.contextMenu.touchTimer || this.contextMenu.shown) {
				return;
			}

			const itemsToDrag = this.innerValue;
			if (itemsToDrag.indexOf(item) === -1) {
				itemsToDrag.push(item);
			}
			e.dataTransfer.setData(
				'application/json',
				JSON.stringify({
					type: 'dwcFiles',
					directory: this.innerDirectory,
					items: itemsToDrag,
				})
			);
			e.dataTransfer.effectAllowed = 'move';

			const table = this.$el.querySelector('table'),
				firstRow = table.tBodies[0].rows[0];
			const tableClone = table.cloneNode(true),
				itemFilename = (item.isDirectory ? '*' : '') + item.name;
			let offsetY = 0,
				countingOffset = true;

			tableClone.tHead.remove();
			Array.from(tableClone.tBodies[0].rows).forEach(function (row) {
				const filename = row.dataset.filename;
				if (itemsToDrag.some(item => (item.isDirectory ? '*' : '') + item.name === filename)) {
					Array.from(row.children).forEach(function (td, index) {
						if (td.tagName === 'TD') {
							td.style.width = `${firstRow.children[index].offsetWidth}px`;
						} else {
							td.remove();
						}
					});

					if (countingOffset) {
						if (filename === itemFilename) {
							countingOffset = false;
						} else {
							offsetY += firstRow.offsetHeight;
						}
					}
				} else {
					row.remove();
				}
			}, this);
			tableClone.style.backgroundColor = this.$vuetify.theme.isDark ? '#424242' : '#FFFFFF';
			tableClone.style.opacity = 0.7;
			tableClone.style.position = 'absolute';
			tableClone.style.pointerEvents = 'none';
			Array.from(tableClone.querySelectorAll('[class^="v-ripple"]')).forEach(function (item) {
				item.classList = Array.from(item.classList).filter(c => !c.startsWith('v-ripple'));
			});
			table.parentNode.append(tableClone);

			const x = e.clientX - table.getClientRects()[0].left;
			const y = e.clientY - e.target.closest('tr').getClientRects()[0].top + offsetY;
			e.dataTransfer.setDragImage(tableClone, x, y);

			setTimeout(() => tableClone.remove(), 0);
		},
		onItemDragOver(item, e) {
			if (!this.noDragDrop && item.isDirectory) {
				const jsonData = e.dataTransfer.getData('application/json');
				if (jsonData) {
					const data = JSON.parse(jsonData);
					if (data.type === 'dwcFiles' && !data.items.some(dataItem => dataItem.isDirectory && dataItem.name === item.name)) {
						e.preventDefault();
						e.stopPropagation();
					}
				} else {
					// Fix for Chrome: It does not grant access to dataTransfer on the same domain "for security reasons"...
					e.preventDefault();
					e.stopPropagation();
				}
			}
		},
		async onItemDragDrop(item, e) {
			const jsonData = e.dataTransfer.getData('application/json');
			if (jsonData) {
				const data = JSON.parse(jsonData);
				if (data.type === 'dwcFiles' && !data.items.some(dataItem => dataItem.isDirectory && dataItem.name === item.name)) {
					const directory = this.innerDirectory;
					for (let i = 0; i < data.items.length; i++) {
						const from = Path.combine(data.directory, data.items[i].name);
						const to = Path.combine(directory, item.name, data.items[i].name);
						try {
							await this.machineMove({ from, to });
						} catch (e) {
							this.$makeNotification('error', `Failed to move ${data.items[i].name} to ${directory}`, e.message);
							break;
						}
					}
				}
			}
		},
		async download(item) {
			try {
				const filename = item && item.name ? item.name : this.innerValue[0].name;
				const blob = await this.machineDownload({ filename: Path.combine(this.innerDirectory, filename), type: 'blob' });
				saveAs(blob, filename);
			} catch (e) {
				if (!(e instanceof DisconnectedError) && !(e instanceof OperationCancelledError)) {
					// should be handled before we get here
					console.warn(e);
				}
			}
		},
		async edit(item) {
			try {
				const filename = Path.combine(this.innerDirectory, item.name);
				const response = await this.machineDownload({ filename, type: 'text', showSuccess: false });
				this.editDialog.filename = filename;
				this.editDialog.content = response;
				this.editDialog.shown = true;
			} catch (e) {
				if (!(e instanceof DisconnectedError) && !(e instanceof OperationCancelledError)) {
					// should be handled before we get here
					console.warn(e);
				}
			}
		},
		async rename(item) {
			this.renameDialog.directory = this.innerDirectory;
			this.renameDialog.item = item && item.name ? item : this.innerValue[0];
			this.renameDialog.shown = true;
		},
		async renameCallback(newFilename) {
			const oldFilename = this.renameDialog.item.name;
			if (this.innerDoingFileOperation) {
				return;
			}

			this.innerDoingFileOperation = true;
			try {
				await this.machineMove({
					from: Path.combine(this.renameDialog.directory, oldFilename),
					to: Path.combine(this.renameDialog.directory, newFilename),
				});

				this.innerFilelist.some(function (file) {
					if (file.isDirectory === this.isDirectory && file.name === this.name) {
						file.name = newFilename;
						return true;
					}
					return false;
				}, this.renameDialog.item);

				this.$makeNotification('success', this.$t('notification.rename.success', [oldFilename, newFilename]));
			} catch (e) {
				console.warn(e);
				this.$log('error', this.$t('notification.rename.error', [oldFilename, newFilename]), e.message);
			}
			this.innerDoingFileOperation = false;
		},
		async remove(items) {
			if (!items || !(items instanceof Array)) {
				items = this.innerValue.slice();
			}

			if (this.innerDoingFileOperation) {
				return;
			}

			this.innerDoingFileOperation = true;
			const deletedItems = [],
				directory = this.directory;
			for (let i = 0; i < items.length; i++) {
				try {
					const item = items[i];
					await this.machineDelete(Path.combine(directory, item.name));

					deletedItems.push(items[i]);
					this.innerFilelist = this.innerFilelist.filter(file => file.isDirectory !== item.isDirectory || file.name !== item.name);
					this.innerValue = this.innerValue.filter(file => file.isDirectory !== item.isDirectory || file.name !== item.name);
				} catch (e) {
					this.$makeNotification('error', this.$t('notification.delete.errorTitle', [items[i].name]), items[i].isDirectory ? this.$t('notification.delete.errorMessageDirectory') : e.message);
				}
			}

			if (deletedItems.length) {
				this.$log('success', deletedItems.length > 1 ? this.$t('notification.delete.successMultiple', [deletedItems.length]) : this.$t('notification.delete.success', [deletedItems[0].name]));
			}
			this.innerDoingFileOperation = false;
		},
		async downloadZIP(items) {
<<<<<<< HEAD
			if (!items || !(items instanceof Array)) {
				items = this.innerValue.slice();
			}
			const directory = this.directory;
=======
			if (!items || !(items instanceof Array)) { items = this.innerValue.slice(); }
>>>>>>> 0735f5ea

			// Download the selected files
			const files = [];
			for (let i = 0; i < items.length; i++) {
				files.push({
					filename: Path.combine(this.directory, items[i].name),
					type: 'blob'
				});
			}

			let downloadedFiles;
			try {
				downloadedFiles = await this.machineDownload({ files, closeProgressOnSuccess: true });
			} catch (e) {
				if (!(e instanceof DisconnectedError) && !(e instanceof OperationCancelledError)) {
					// should be handled before we get here
					console.warn(e);
				}
				return;
			}

			// Compress downloaded files and save the new archive
			const notification = this.$makeNotification('info', this.$t('notification.compress.title'), this.$t('notification.compress.message'), 0);
			try {
				const zip = new JSZip();
				downloadedFiles.forEach(function(file) {
					zip.file(Path.extractFileName(file.filename), file.content);
				});

				const zipBlob = await zip.generateAsync({ type: 'blob' });
				saveAs(zipBlob, 'download.zip');
			} catch (e) {
				console.warn(e);
				this.$makeNotification('error', this.$t('notification.compress.errorTitle'), e.message);
			}
			notification.hide();
		},

		filesOrDirectoriesChanged({ machine, files }) {
			if (machine === this.selectedMachine && Path.filesAffectDirectory(files, this.directory)) {
				// File or directory has been changed in the current directory
				this.refresh();
			}
		},

		mounted() {
			// Perform initial load
			if (this.isConnected) {
				const volume = Path.getVolume(this.innerDirectory);
				this.wasMounted = volume >= 0 && volume < this.volumes.length && this.volumes[volume].mounted;
				this.refresh();
			}

			// Keep track of file changes
			this.$root.$on(Events.filesOrDirectoriesChanged, this.filesOrDirectoriesChanged);
		},
		beforeDestroy() {
			// No longer keep track of file changes
			this.$root.$off(Events.filesOrDirectoriesChanged, this.filesOrDirectoriesChanged);
		},
		showImage(file) {
			this.thumbnailDialog.thumbnail = file.thumbnails[file.thumbnails.length - 1];
			this.thumbnailDialog.shown = true;
			this.thumbnailDialog.filename = file.name;
		},
	},
	watch: {
		isConnected(to) {
			if (to) {
				this.refresh();
			} else {
				this.innerDirectory = this.initialDirectory;
				this.innerFilelist = [];

				this.editDialog.shown = false;
				this.renameDialog.shown = false;
			}
		},
		selectedMachine() {
			// TODO store current directory per selected machine
			this.innerDirectory = this.initialDirectory;
			this.innerFilelist = [];

			this.editDialog.shown = false;
			this.renameDialog.shown = false;
		},
		volumes: {
			deep: true,
			handler() {
				if (this.isConnected) {
					const volume = Path.getVolume(this.directory);
					if (volume >= 0 && volume < this.volumes.length) {
						const mounted = this.volumes[volume].mounted;
						if (this.wasMounted !== mounted) {
							this.wasMounted = mounted;
							this.refresh();
						}
					} else {
						this.wasMounted = false;
						this.refresh();
					}
				}
			},
		},
		directory(to) {
			if (to !== this.innerDirectory) {
				this.loadDirectory(to);
			}
		},
		innerDirectory(to) {
			if (this.directory !== to) {
				this.$emit('update:directory', to);
			}
		},
		innerFilelist(to) {
			if (this.filelist !== to) {
				this.$emit('update:filelist', to);
			}
		},
		innerLoading(to) {
			if (this.loading !== to) {
				this.$emit('update:loading', to);
			}
		},
		innerValue(to) {
			if (this.value !== to) {
				this.$emit('input', to);
			}
		},
		'contextMenu.shown'(to) {
			if (!to) {
				// Restore previously selected items
				this.innerValue = this.prevSelection;
			}
		},
	},
};
</script><|MERGE_RESOLUTION|>--- conflicted
+++ resolved
@@ -24,18 +24,8 @@
 
 <template>
 	<div>
-<<<<<<< HEAD
-		<v-data-table
-			v-model="innerValue"
-			v-bind="$props"
-			:items="innerFilelist"
-			item-key="name"
-			:headers="headers || defaultHeaders"
-			show-select
-=======
 		<v-data-table v-model="innerValue" v-bind="$props" @toggle-select-all="toggleAll"
 			:items="innerFilelist" item-key="name" :headers="headers || defaultHeaders" show-select 
->>>>>>> 0735f5ea
 			:loading="loading || innerLoading"
 			:custom-sort="sort"
 			:sort-by.sync="internalSortBy"
@@ -62,28 +52,6 @@
 			</template>
 
 			<template #item="props">
-<<<<<<< HEAD
-				<tr
-					v-ripple
-					:active="props.isSelected"
-					:data-filename="(props.item.isDirectory ? '*' : '') + props.item.name"
-					draggable="true"
-					tabindex="0"
-					@keydown.space.prevent="props.select(!props.isSelected)"
-					@touchstart="onItemTouchStart(props, $event)"
-					@touchend="onItemTouchEnd"
-					@click="onItemClick(props)"
-					@keydown.enter.prevent="onItemClick(props)"
-					@contextmenu.prevent="onItemContextmenu(props, $event)"
-					@keydown.escape.prevent="contextMenu.shown = false"
-					@dragstart="onItemDragStart(props.item, $event)"
-					@dragover="onItemDragOver(props.item, $event)"
-					@drop.prevent="onItemDragDrop(props.item, $event)"
-				>
-					<td v-for="header in props.headers" :key="header.value" :class="{ 'pr-0': header.value === 'data-table-select' }">
-						<template v-if="header.value === 'data-table-select'">
-							<v-checkbox :input-value="props.isSelected" primary hide-details class="mt-n1" tabindex="-1" @touchstart.stop="" @touchend.stop="" @click.stop.prevent="props.select(!props.isSelected)" />
-=======
 				<tr v-ripple :active="props.isSelected" @keydown.space.prevent="props.select(!props.isSelected)"
 					@touchstart="onItemTouchStart(props, $event)" @touchend="onItemTouchEnd"
 					@click="onItemClick(props)" @keydown.enter.prevent="onItemClick(props)"
@@ -94,7 +62,6 @@
 					<td v-for="header in props.headers" :key="header.value" :class="{ 'pr-0': header.value === 'data-table-select' }">
 						<template v-if="header.value === 'data-table-select'">
 							<v-simple-checkbox :value="props.isSelected" @touchstart.stop="" @touchend.stop="" @input="props.select($event)" class="mt-n1" tabindex="-1"></v-simple-checkbox>
->>>>>>> 0735f5ea
 						</template>
 						<template v-else-if="header.value === 'name'">
 							<div class="d-inline-flex align-center">
@@ -677,14 +644,7 @@
 			this.innerDoingFileOperation = false;
 		},
 		async downloadZIP(items) {
-<<<<<<< HEAD
-			if (!items || !(items instanceof Array)) {
-				items = this.innerValue.slice();
-			}
-			const directory = this.directory;
-=======
 			if (!items || !(items instanceof Array)) { items = this.innerValue.slice(); }
->>>>>>> 0735f5ea
 
 			// Download the selected files
 			const files = [];
