<template>
<<<<<<< HEAD
	<v-layout row justify-center>
		<v-dialog v-model="shown" max-width="600px" persistent no-click-animation>
			<v-card>
				<v-form ref="form" @submit.prevent="apply">
					<v-card-title>
						<span class="headline">{{ $t('dialog.meshEdit.title') }}</span>
					</v-card-title>
=======
	<v-dialog v-model="shown" max-width="600px" persistent no-click-animation>
		<v-card>
			<v-form ref="form" @submit.prevent="apply">
				<v-card-title>
					<span class="headline">{{ $t('dialog.meshEdit.title') }}</span>
				</v-card-title>
>>>>>>> f7eee5ae

				<v-card-text>
					<v-row v-if="isDelta">
						<v-col cols="12" sm="6">
							<v-text-field type="number" :label="$t('dialog.meshEdit.radius')" v-model.number="radius" required hide-details></v-text-field>
						</v-col>
						<v-col cols="12" sm="6">
							<v-text-field type="number" :label="$t('dialog.meshEdit.spacing')" v-model.number="spacingX" required hide-details></v-text-field>
						</v-col>
					</v-row>
					<v-row v-else>
						<v-col cols="12" sm="6">
							<v-text-field type="number" :label="$t('dialog.meshEdit.startCoordinate', ['X'])" v-model.number="minX" required hide-details></v-text-field>
						</v-col>
						<v-col cols="12" sm="6">
							<v-text-field type="number" :label="$t('dialog.meshEdit.endCoordinate', ['X'])" v-model.number="maxX" required hide-details></v-text-field>
						</v-col>
						<v-col cols="12" sm="6">
							<v-text-field type="number" :label="$t('dialog.meshEdit.startCoordinate', ['Y'])" v-model.number="minY" required hide-details></v-text-field>
						</v-col>
						<v-col cols="12" sm="6">
							<v-text-field type="number" :label="$t('dialog.meshEdit.endCoordinate', ['Y'])" v-model.number="maxY" required hide-details></v-text-field>
						</v-col>
						<v-col cols="12" sm="6">
							<v-text-field type="number" :label="$t('dialog.meshEdit.spacingDirection', ['X'])" v-model.number="spacingX" required hide-details></v-text-field>
						</v-col>
						<v-col cols="12" sm="6">
							<v-text-field type="number" :label="$t('dialog.meshEdit.spacingDirection', ['Y'])" v-model.number="spacingY" required hide-details></v-text-field>
						</v-col>
					</v-row>
				</v-card-text>

				<v-card-actions>
					<v-spacer></v-spacer>
					<v-btn color="blue darken-1" text @click="hide">{{ $t('generic.cancel') }}</v-btn>
					<v-btn color="blue darken-1" text type="submit">{{ $t('generic.ok') }}</v-btn>
				</v-card-actions>
			</v-form>
		</v-card>
	</v-dialog>
</template>

<script>
'use strict'

import { mapState, mapActions } from 'vuex'

import { KinematicsName } from '../../store/machine/modelEnums.js'

export default {
	computed: {
		...mapState('machine/model', {
			kinematicsName: state => state.move.kinematics.name,
			probeGrid: state => state.move.compensation.probeGrid
		}),
		isDelta() {
			return (this.kinematicsName === KinematicsName.delta) || (this.kinematicsName === KinematicsName.rotaryDelta);
		}
	},
	data() {
		return {
			maxX: 200,
			maxY: 200,
			minX: 0,
			minY: 0,
			radius: 150,
			spacingX: 20,
			spacingY: 20
		}
	},
	props: {
		shown: {
			type: Boolean,
			required: true
		}
	},
	methods: {
		...mapActions('machine', ['sendCode']),
		apply() {
			if (this.$refs.form.validate()) {
				this.hide();

				if (this.isDelta) {
					this.sendCode(`M557 R${this.radius} S${this.spacingX}`);
				} else {
					this.sendCode(`M557 X${this.minX}:${this.maxX} Y${this.minY}:${this.maxY} S${this.spacingX}:${this.spacingY}`);
				}
			}
		},
		hide() {
			this.$emit('update:shown', false);
		}
	},
	watch: {
		shown(to) {
			if (to) {
				this.maxX = this.probeGrid.xMax;
				this.maxY = this.probeGrid.yMax;
				this.minX = this.probeGrid.xMin;
				this.minY = this.probeGrid.yMin;
				this.radius = this.probeGrid.radius;
				this.spacingX = this.probeGrid.xSpacing;
				this.spacingY = this.probeGrid.ySpacing;
			}
		}
	}
}
</script><|MERGE_RESOLUTION|>--- conflicted
+++ resolved
@@ -1,20 +1,10 @@
 <template>
-<<<<<<< HEAD
-	<v-layout row justify-center>
-		<v-dialog v-model="shown" max-width="600px" persistent no-click-animation>
-			<v-card>
-				<v-form ref="form" @submit.prevent="apply">
-					<v-card-title>
-						<span class="headline">{{ $t('dialog.meshEdit.title') }}</span>
-					</v-card-title>
-=======
 	<v-dialog v-model="shown" max-width="600px" persistent no-click-animation>
 		<v-card>
 			<v-form ref="form" @submit.prevent="apply">
 				<v-card-title>
 					<span class="headline">{{ $t('dialog.meshEdit.title') }}</span>
 				</v-card-title>
->>>>>>> f7eee5ae
 
 				<v-card-text>
 					<v-row v-if="isDelta">
